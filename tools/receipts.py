--- conflicted
+++ resolved
@@ -32,16 +32,11 @@
 from cryptography.exceptions import InvalidSignature
 from cryptography.hazmat.primitives.asymmetric.ed25519 import Ed25519PublicKey
 
-<<<<<<< HEAD
 # Local mu-spec copy for validator TCB isolation. Import if available.
 try:
     from tools.mu_spec import calculate_mu_cost
 except Exception:  # pragma: no cover - best-effort import
     calculate_mu_cost = None
-=======
-from thielecpu.certcheck import CertificateError, verify_certificate
-from thielecpu.mu import calculate_mu_cost
->>>>>>> 0f100fb8
 
 CANONICAL_SEPARATORS = (",", ":")
 
@@ -212,7 +207,6 @@
                 )
 
             _check_certificate_hash(raw_step, idx)
-<<<<<<< HEAD
             # Verify any referenced artifact digests if present (cnf, proof, model)
             for blob_field, sha_field in (
                 ("cnf_blob_uri", "cnf_sha256"),
@@ -231,12 +225,6 @@
                             f"step {idx}: {sha_field} mismatch (expected {raw_step.get(sha_field)!r}, got {actual})"
                         )
             mu_total += _normalise_mu(raw_step.get("mu_delta"), idx)
-=======
-            mu_delta = _normalise_mu(raw_step.get("mu_delta"), idx)
-            if cert_dir is not None:
-                self._validate_certificate(raw_step, idx, cert_dir, mu_delta)
-            mu_total += mu_delta
->>>>>>> 0f100fb8
             step_hashes.append(computed_hash)
 
         computed_digest = compute_global_digest(step_hashes)
