--- conflicted
+++ resolved
@@ -17,18 +17,10 @@
 Definition TMConfig := TMState.
 Definition TMTransition := nat -> nat -> (nat * nat * nat).
 
-<<<<<<< HEAD
-(* Bounds for TM *)
-Definition num_states : nat := 10.
-Definition num_symbols : nat := 2.
-
-(* Helper: replace nth element in list *)
-=======
 Definition BASE : nat := 2.
 Definition tm_blank : nat := 0.
 Definition digits_ok (xs : list nat) : Prop := Forall (fun d => d < BASE) xs.
 
->>>>>>> 3f02453b
 Fixpoint replace_nth (l : list nat) (n : nat) (v : nat) : list nat :=
   match l, n with
   | [], _ => []
@@ -63,15 +55,7 @@
 
 Lemma replace_nth_length : forall l n v, length (replace_nth l n v) = length l.
 Proof.
-<<<<<<< HEAD
-  induction l as [|x xs IH]; intros n v.
-  - reflexivity.
-  - destruct n as [|n]; simpl.
-    + reflexivity.
-    + rewrite IH. reflexivity.
-=======
   induction l as [|x xs IH]; intros [|n] v; simpl; auto.
->>>>>>> 3f02453b
 Qed.
 
 Lemma replace_nth_Forall :
@@ -81,22 +65,9 @@
     Forall P (replace_nth l n v).
 Proof.
   intros P l.
-<<<<<<< HEAD
-  induction l as [|x xs IH]; intros n v Hall Hv; simpl.
-  - constructor.
-  - inversion Hall; subst; clear Hall.
-    destruct n as [|n]; simpl.
-    + constructor.
-      * exact Hv.
-      * exact H2.
-    + constructor.
-      * exact H1.
-      * apply IH; assumption.
-=======
   induction l as [|x xs IH]; intros [|n] v Hall Hv; simpl; auto.
   - inversion Hall; subst; constructor; auto.
   - inversion Hall; subst; constructor; auto.
->>>>>>> 3f02453b
 Qed.
 
 (* ----------------------------------------------------------------- *)
@@ -131,19 +102,11 @@
     write < BASE ->
     tm_config_ok (q, replace_nth tape head write, head).
 Proof.
-<<<<<<< HEAD
-  induction l as [|x xs IH]; intros n v d Hlen.
-  destruct n as [|n']; simpl in *.
-  - reflexivity.
-  - apply IH.
-    lia.
-=======
   intros q tape head write Hok Hwrite.
   destruct Hok as [Hdigs Hhead].
   split.
   - apply replace_nth_Forall; [exact Hdigs|exact Hwrite].
   - rewrite replace_nth_length. exact Hhead.
->>>>>>> 3f02453b
 Qed.
 
 Lemma tm_config_ok_update_head :
@@ -152,24 +115,9 @@
     head' < length tape ->
     tm_config_ok (q, tape, head').
 Proof.
-<<<<<<< HEAD
-  induction l as [|x xs IH]; intros n m v d Hneq Hlen.
-  destruct n as [|n'].
-  - destruct m as [|m'].
-    + contradiction.
-    + simpl in *.
-      auto.
-  - destruct m as [|m'].
-    + simpl in *.
-      auto.
-    + simpl in *.
-      f_equal.
-      apply IH; [assumption | lia].
-=======
   intros q tape head head' Hok Hhead'.
   destruct Hok as [Hdigs _].
   split; auto.
->>>>>>> 3f02453b
 Qed.
 
 (* ----------------------------------------------------------------- *)
@@ -181,19 +129,11 @@
     head < length tape ->
     length (let '(_, tape', _) := tm_step tm (q, tape, head) in tape') = length tape.
 Proof.
-<<<<<<< HEAD
-  intros P l.
-  induction l as [|x xs IH]; intros [|n] d Hall Hlen; simpl in *; try lia.
-  - inversion Hall; subst. assumption.
-  - inversion Hall; subst.
-    apply IH; [exact H2 | simpl in Hlen; lia].
-=======
   intros tm q tape head Hhead.
   unfold tm_step; simpl.
   remember (tm q (nth head tape tm_blank)) as trans.
   destruct trans as [[q' write] move]; simpl.
   apply replace_nth_length.
->>>>>>> 3f02453b
 Qed.
 
 Lemma tm_step_digits_preserved :
@@ -219,19 +159,10 @@
     move_head head move < length tape ->
     let '(_, _, head') := tm_step tm (q, tape, head) in head' < length tape.
 Proof.
-<<<<<<< HEAD
-  intros.
-  unfold tm_step, get_tape.
-  simpl.
-  destruct (tm q (nth head tape 0)) as [[q' write] move].
-  simpl.
-  apply replace_nth_length.
-=======
   intros tm q tape head Hok.
   unfold tm_step; simpl.
   remember (tm q (nth head tape tm_blank)) as trans.
   destruct trans as [[q' write] move]; simpl.
   intro Hmove.
   exact Hmove.
->>>>>>> 3f02453b
 Qed.