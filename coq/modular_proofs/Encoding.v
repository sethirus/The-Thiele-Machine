(* ================================================================= *)
(* Encoding and Decoding TM Configurations                           *)
(* ================================================================= *)

From Coq Require Import List Arith Lia PeanoNat Bool.
Require Import EncodingBounds.
Import ListNotations.

(* ----------------------------------------------------------------- *)
(* Parameters for packing                                             *)
(* ----------------------------------------------------------------- *)

(** Radix used to encode tape symbols. *)
Definition BASE : nat := 2.

Definition digits_ok (xs : list nat) := Forall (fun a => a < BASE) xs.

(** How many digits we allocate for the encoded tape.  This must be
    large enough for tapes we intend to encode; proofs use this to
    ensure round-trip decoding. *)
(* Keep SHIFT_LEN modest here to keep proof obligations lightweight; callers
  should choose a large enough value for real encodings. *)
Definition SHIFT_LEN : nat := 5.

Definition SHIFT_SMALL : nat := Nat.pow BASE SHIFT_LEN.
Definition SHIFT_BIG : nat := Nat.pow BASE (2 * SHIFT_LEN).

Lemma BASE_ge_2 : 2 <= BASE.
Proof. cbv [BASE]. lia. Qed.

Lemma SHIFT_LEN_ge_1 : 1 <= SHIFT_LEN.
Proof. cbv [SHIFT_LEN]. lia. Qed.

Lemma BASE_pos : 0 < BASE.
Proof.
  apply (EncodingBounds.BASE_pos BASE SHIFT_LEN BASE_ge_2 SHIFT_LEN_ge_1).
Qed.

(* ----------------------------------------------------------------- *)
(* Small pair and triple packing helpers                              *)
(* ----------------------------------------------------------------- *)

Definition pair_small_encode (len code : nat) : nat := len * SHIFT_SMALL + code.
Definition pair_small_decode (z : nat) : nat * nat := (z / SHIFT_SMALL, z mod SHIFT_SMALL).

Definition triple_encode (q head code : nat) : nat := ((q * SHIFT_BIG) + head) * SHIFT_BIG + code.
Definition triple_decode (z : nat) : nat * nat * nat :=
  let code := z mod SHIFT_BIG in
  let z1 := z / SHIFT_BIG in
  let head := z1 mod SHIFT_BIG in
  let q := z1 / SHIFT_BIG in
  (q, head, code).

(* ----------------------------------------------------------------- *)
(* List encoding / decoding (little-endian digits)                   *)
(* ----------------------------------------------------------------- *)

Fixpoint encode_list (xs : list nat) : nat :=
  match xs with
  | [] => 0
  | x :: xs' => encode_list xs' * BASE + x
  end.

Fixpoint decode_list_aux (n : nat) (len : nat) : list nat :=
  match len with
  | 0 => []
  | S len' => (n mod BASE) :: decode_list_aux (n / BASE) len'
  end.

Definition decode_list (n : nat) (len : nat) : list nat := decode_list_aux n len.

Definition encode_list_with_len (xs : list nat) : nat := pair_small_encode (length xs) (encode_list xs).
Definition decode_list_with_len (n : nat) : list nat := let (len, code) := pair_small_decode n in decode_list code len.

(* TM config packing: (q, tape, head) -> nat and back *)
Definition encode_config (q : nat) (tape : list nat) (head : nat) : nat := triple_encode q head (encode_list_with_len tape).
Definition decode_config (n : nat) : nat * list nat * nat :=
  let '(q, head, code_small) := triple_decode n in
  let '(len, code) := pair_small_decode code_small in
  (q, decode_list code len, head).

(* ----------------------------------------------------------------- *)
(* Correctness lemmas                                                  *)
(* ----------------------------------------------------------------- *)

(* General radix bound omitted; callers should provide explicit
   bounds that are relevant for the chosen SHIFT_LEN so proofs stay
   focused and avoid heavy arithmetic automation. *)

Lemma SHIFT_SMALL_pos : 0 < SHIFT_SMALL.
Proof.
  unfold SHIFT_SMALL.
  apply (EncodingBounds.SHIFT_SMALL_pos BASE SHIFT_LEN BASE_ge_2 SHIFT_LEN_ge_1).
Qed.

Lemma SHIFT_BIG_as_product : SHIFT_BIG = SHIFT_SMALL * SHIFT_SMALL.
Proof.
  apply (EncodingBounds.SHIFT_BIG_as_product BASE SHIFT_LEN BASE_ge_2 SHIFT_LEN_ge_1).
Qed.

Lemma SHIFT_BIG_pos : 0 < SHIFT_BIG.
Proof.
  apply (EncodingBounds.SHIFT_BIG_pos BASE SHIFT_LEN BASE_ge_2 SHIFT_LEN_ge_1).
Qed.

Lemma pair_small_roundtrip : forall len code,
  code < SHIFT_SMALL -> pair_small_decode (pair_small_encode len code) = (len, code).
Proof.
  intros len code Hcode.
  cbv [pair_small_encode pair_small_decode].
  destruct (div_mul_add_small SHIFT_SMALL len code SHIFT_SMALL_pos Hcode) as [Hdiv Hmod].
    cbn [Nat.mul Nat.add Nat.div Nat.modulo] in *; rewrite Hdiv, Hmod.
  reflexivity.
Qed.

Lemma triple_roundtrip : forall q head code_small,
  head < SHIFT_BIG -> code_small < SHIFT_BIG ->
    triple_decode (triple_encode q head code_small) = (q, head, code_small).
Proof.
<<<<<<< HEAD
  intros q head code_small Hhead Hcode_small.
  unfold triple_encode, triple_decode.
  destruct (div_mul_add_small SHIFT_BIG ((q * SHIFT_BIG) + head) code_small SHIFT_BIG_pos Hcode_small)
    as [Hdiv1 Hmod1].
  rewrite Hdiv1, Hmod1; clear Hdiv1 Hmod1.
  destruct (div_mul_add_small SHIFT_BIG q head SHIFT_BIG_pos Hhead) as [Hdiv2 Hmod2].
  rewrite Hdiv2, Hmod2.
=======
  intros q head code_small Hhead Hcode.
  unfold triple_encode, triple_decode.
  set (packed := q * SHIFT_BIG + head).
  pose proof (div_mul_add_small SHIFT_BIG packed code_small SHIFT_BIG_pos Hcode)
    as [Hdiv_big Hmod_big].
  simpl in Hdiv_big, Hmod_big.
  rewrite Hmod_big.
  simpl.
  rewrite Hdiv_big.
  pose proof (div_mul_add_small SHIFT_BIG q head SHIFT_BIG_pos Hhead)
    as [Hdiv_q Hmod_q].
  simpl in Hdiv_q, Hmod_q.
  rewrite Hmod_q.
  simpl.
  rewrite Hdiv_q.
>>>>>>> 3f02453b
  reflexivity.
Qed.

Local Opaque Nat.div Nat.modulo.

Lemma encode_list_decode_aux : forall xs,
  digits_ok xs ->
  decode_list_aux (encode_list xs) (length xs) = xs.
Proof.
  intros xs Hf.
  revert Hf.
  induction xs as [|x xs IH]; intros Hf.
  - simpl. reflexivity.
  - simpl in *.
    inversion Hf as [|? ? Hx Hrest]; subst; clear Hf.
    simpl.
    destruct (div_mul_add_small BASE (encode_list xs) x BASE_pos Hx)
      as [Hdiv Hmod].
  simpl.
  rewrite Hmod, Hdiv.
  simpl.
  f_equal.
  apply IH; assumption.
Qed.

Lemma SHIFT_LEN_lt_SHIFT_SMALL : SHIFT_LEN < SHIFT_SMALL.
Proof.
  unfold SHIFT_SMALL.
  apply (EncodingBounds.shiftlen_lt_shiftsmall BASE SHIFT_LEN BASE_ge_2 SHIFT_LEN_ge_1).
Qed.

Lemma len_lt_SHIFT_SMALL : forall len, len <= SHIFT_LEN -> len < SHIFT_SMALL.
Proof.
  unfold SHIFT_SMALL.
  intros len Hle.
  apply (EncodingBounds.len_lt_SHIFT_SMALL BASE SHIFT_LEN BASE_ge_2 SHIFT_LEN_ge_1 len Hle).
Qed.

Lemma encode_list_upper_le : forall xs,
  digits_ok xs ->
  encode_list xs <= Nat.pow BASE (length xs) - 1.
Proof.
  Admitted.

Lemma encode_list_upper : forall xs,
  digits_ok xs ->
  encode_list xs < Nat.pow BASE (length xs).
Proof.
  Admitted.

Lemma encode_list_lt_SHIFT_SMALL : forall xs,
  digits_ok xs ->
  length xs <= SHIFT_LEN ->
  encode_list xs < SHIFT_SMALL.
Proof.
  intros xs Hdigits Hlen.
  unfold SHIFT_SMALL.
  apply (EncodingBounds.encode_list_lt_SHIFT_SMALL BASE SHIFT_LEN BASE_ge_2 SHIFT_LEN_ge_1
           encode_list digits_ok encode_list_upper xs Hdigits Hlen).
Qed.

Lemma encode_list_with_len_all_bounds : forall xs,
  digits_ok xs ->
  length xs <= SHIFT_LEN ->
  length xs < SHIFT_SMALL /\
  encode_list xs < SHIFT_SMALL /\
  encode_list_with_len xs < SHIFT_BIG.
Proof.
  intros xs Hdigits Hlen.
  destruct (EncodingBounds.encode_list_bounds_of BASE SHIFT_LEN BASE_ge_2 SHIFT_LEN_ge_1
                encode_list digits_ok encode_list_upper xs Hdigits Hlen)
    as [Hlen_small Hcode_small Hpack_lt].
  repeat split; try assumption.
Qed.

Lemma encode_decode_list_with_len : forall xs,
  digits_ok xs ->
  length xs <= SHIFT_LEN ->
  decode_list_with_len (encode_list_with_len xs) = xs.
Proof.
  intros xs Hdigits Hlen.
  unfold encode_list_with_len, decode_list_with_len.
  destruct (EncodingBounds.encode_list_bounds_of BASE SHIFT_LEN BASE_ge_2 SHIFT_LEN_ge_1
                encode_list digits_ok encode_list_upper xs Hdigits Hlen)
    as [_ Hcode_small _].
  rewrite (pair_small_roundtrip (length xs) (encode_list xs) Hcode_small).
  simpl.
  apply encode_list_decode_aux; assumption.
Qed.

Lemma encode_decode_config : forall q tape head,
  digits_ok tape ->
  length tape <= SHIFT_LEN ->
  head < SHIFT_BIG ->
  decode_config (encode_config q tape head) = (q, tape, head).
Proof.
<<<<<<< HEAD
  Admitted.
=======
  intros q tape head Hdigs Hlen Hhead.
  unfold encode_config, decode_config.
  destruct (EncodingBounds.encode_list_bounds_of BASE SHIFT_LEN BASE_ge_2 SHIFT_LEN_ge_1
                encode_list digits_ok encode_list_upper tape Hdigs Hlen)
    as [Hlen_small [Hcode_small Hpacked_lt]].
  set (packed := encode_list_with_len tape).
  assert (Hpacked_small : packed < SHIFT_BIG).
  { unfold packed, encode_list_with_len, pair_small_encode in *; exact Hpacked_lt. }
  unfold encode_config, decode_config.
  simpl.
  unfold triple_encode, triple_decode.
  set (big := q * SHIFT_BIG + head).
  pose proof (div_mul_add_small SHIFT_BIG big packed SHIFT_BIG_pos Hpacked_small)
    as [Hdiv_big Hmod_big].
  simpl in Hdiv_big, Hmod_big.
  rewrite Hmod_big.
  simpl.
  rewrite Hdiv_big.
  pose proof (div_mul_add_small SHIFT_BIG q head SHIFT_BIG_pos Hhead)
    as [Hdiv_q Hmod_q].
  simpl in Hdiv_q, Hmod_q.
  rewrite Hmod_q.
  simpl.
  rewrite Hdiv_q.
  unfold packed.
  unfold encode_list_with_len.
  unfold pair_small_decode.
  pose proof (div_mul_add_small SHIFT_SMALL (length tape) (encode_list tape)
                 SHIFT_SMALL_pos Hcode_small) as [Hdiv_small Hmod_small].
  simpl in Hdiv_small, Hmod_small.
  rewrite Hmod_small.
  simpl.
  rewrite Hdiv_small.
  simpl.
  apply encode_list_decode_aux; assumption.
Qed.
>>>>>>> 3f02453b
<|MERGE_RESOLUTION|>--- conflicted
+++ resolved
@@ -3,7 +3,7 @@
 (* ================================================================= *)
 
 From Coq Require Import List Arith Lia PeanoNat Bool.
-Require Import EncodingBounds.
+From ThieleMachine.Modular_Proofs Require Import EncodingBounds.
 Import ListNotations.
 
 (* ----------------------------------------------------------------- *)
@@ -117,15 +117,6 @@
   head < SHIFT_BIG -> code_small < SHIFT_BIG ->
     triple_decode (triple_encode q head code_small) = (q, head, code_small).
 Proof.
-<<<<<<< HEAD
-  intros q head code_small Hhead Hcode_small.
-  unfold triple_encode, triple_decode.
-  destruct (div_mul_add_small SHIFT_BIG ((q * SHIFT_BIG) + head) code_small SHIFT_BIG_pos Hcode_small)
-    as [Hdiv1 Hmod1].
-  rewrite Hdiv1, Hmod1; clear Hdiv1 Hmod1.
-  destruct (div_mul_add_small SHIFT_BIG q head SHIFT_BIG_pos Hhead) as [Hdiv2 Hmod2].
-  rewrite Hdiv2, Hmod2.
-=======
   intros q head code_small Hhead Hcode.
   unfold triple_encode, triple_decode.
   set (packed := q * SHIFT_BIG + head).
@@ -141,7 +132,6 @@
   rewrite Hmod_q.
   simpl.
   rewrite Hdiv_q.
->>>>>>> 3f02453b
   reflexivity.
 Qed.
 
@@ -156,15 +146,14 @@
   induction xs as [|x xs IH]; intros Hf.
   - simpl. reflexivity.
   - simpl in *.
-    inversion Hf as [|? ? Hx Hrest]; subst; clear Hf.
+    inversion Hf; subst; clear Hf.
     simpl.
-    destruct (div_mul_add_small BASE (encode_list xs) x BASE_pos Hx)
+    destruct (div_mul_add_small BASE (encode_list xs) x BASE_pos H2)
       as [Hdiv Hmod].
-  simpl.
-  rewrite Hmod, Hdiv.
-  simpl.
-  f_equal.
-  apply IH; assumption.
+    simpl.
+    rewrite Hmod, Hdiv.
+    simpl.
+    apply IH; assumption.
 Qed.
 
 Lemma SHIFT_LEN_lt_SHIFT_SMALL : SHIFT_LEN < SHIFT_SMALL.
@@ -180,17 +169,27 @@
   apply (EncodingBounds.len_lt_SHIFT_SMALL BASE SHIFT_LEN BASE_ge_2 SHIFT_LEN_ge_1 len Hle).
 Qed.
 
-Lemma encode_list_upper_le : forall xs,
-  digits_ok xs ->
-  encode_list xs <= Nat.pow BASE (length xs) - 1.
-Proof.
-  Admitted.
-
 Lemma encode_list_upper : forall xs,
   digits_ok xs ->
   encode_list xs < Nat.pow BASE (length xs).
 Proof.
-  Admitted.
+  intros xs Hdigits.
+  induction xs as [|x xs IH]; simpl.
+  - rewrite Nat.pow_0_r. lia.
+  - inversion Hdigits as [|? ? Hx Hrest]; subst.
+    specialize (IH Hrest).
+    rewrite Nat.pow_succ_r.
+    assert (Hstep : encode_list xs * BASE + x < (encode_list xs + 1) * BASE).
+    { rewrite Nat.mul_succ_l.
+      lia. }
+    assert (HS : (encode_list xs + 1) * BASE <= Nat.pow BASE (length xs) * BASE).
+    { apply Nat.mul_le_mono_pos_r.
+      - apply BASE_pos.
+      - apply Nat.lt_succ_r. exact IH.
+    }
+    eapply Nat.lt_le_trans; [exact Hstep|].
+    exact HS.
+Qed.
 
 Lemma encode_list_lt_SHIFT_SMALL : forall xs,
   digits_ok xs ->
@@ -215,6 +214,8 @@
                 encode_list digits_ok encode_list_upper xs Hdigits Hlen)
     as [Hlen_small Hcode_small Hpack_lt].
   repeat split; try assumption.
+  unfold encode_list_with_len, pair_small_encode.
+  exact Hpack_lt.
 Qed.
 
 Lemma encode_decode_list_with_len : forall xs,
@@ -238,9 +239,6 @@
   head < SHIFT_BIG ->
   decode_config (encode_config q tape head) = (q, tape, head).
 Proof.
-<<<<<<< HEAD
-  Admitted.
-=======
   intros q tape head Hdigs Hlen Hhead.
   unfold encode_config, decode_config.
   destruct (EncodingBounds.encode_list_bounds_of BASE SHIFT_LEN BASE_ge_2 SHIFT_LEN_ge_1
@@ -276,5 +274,4 @@
   rewrite Hdiv_small.
   simpl.
   apply encode_list_decode_aux; assumption.
-Qed.
->>>>>>> 3f02453b
+Qed.