<<<<<<< HEAD
This repository now maintains a single authoritative admit/axiom inventory.
Run ``python tools/generate_admit_report.py`` from the repository root to
regenerate ``ADMIT_REPORT.txt`` and review the current trust perimeter.
=======
Admitted occurrences (file:line):
./sandboxes/AbstractPartitionCHSH.v:232:Admitted.
./sandboxes/AbstractPartitionCHSH.v:324:Admitted.
./sandboxes/AbstractPartitionCHSH.v:328:Admitted.

Axiom declarations (file:line):
./kernel/VMEncoding.v:389:Axiom decode_vm_state_correct :
./kernel/SimulationProof.v:89:Axiom compile_trace_start_pos_correct : forall trace pc,
./kernel/SimulationProof.v:93:Axiom compile_trace_nth :
./kernel/SimulationProof.v:219:Axiom vm_exec_run_vm :
./kernel/SimulationProof.v:258:Axiom fetch_compile_trace :
./kernel/SimulationProof.v:267:Axiom compile_increment_pc_correct :
./kernel/SimulationProof.v:290:Axiom compile_add_mu_correct :
./kernel/SimulationProof.v:308:Axiom compile_update_err_correct :
./kernel/SimulationProof.v:322:Axiom compile_vm_operation_correct :
./kernel/SimulationProof.v:338:Axiom vm_step_kernel_simulation :
./kernel/SimulationProof.v:365:Axiom vm_exec_simulation :
./kernel/SimulationProof.v:373:Axiom vm_is_a_correct_refinement_of_kernel :
./kernel/VMStep.v:13:Axiom SAT_is_decidable : forall formula : string,
./kernel/VMStep.v:19:Axiom z3_oracle_sound : forall formula,
./thielemachine/coqproofs/Axioms.v:4:Axiom decode_encode_id : Prop.
./thielemachine/coqproofs/Axioms.v:7:Axiom utm_catalogue_static_check : Prop.
./thielemachine/coqproofs/Axioms.v:10:Axiom utm_head_lt_shift_len : Prop.
./thielemachine/coqproofs/Axioms.v:13:Axiom utm_simulation_steps : Prop.
./thielemachine/coqproofs/Axioms.v:16:Axiom check_step_sound : Prop.
./thielemachine/coqproofs/Axioms.v:19:Axiom check_step_complete : Prop.
./thielemachine/coqproofs/Axioms.v:22:Axiom mu_lower_bound : Prop.
./thielemachine/coqproofs/Axioms.v:25:Axiom pc_29_implies_registers_from_rule_table : Prop.
./thielemachine/coqproofs/Axioms.v:28:Axiom find_rule_from_memory_components : Prop.

Summary:
  Admitted count: 3
  Axiom declarations: 23
>>>>>>> 9f75a18e
<|MERGE_RESOLUTION|>--- conflicted
+++ resolved
@@ -1,8 +1,7 @@
-<<<<<<< HEAD
 This repository now maintains a single authoritative admit/axiom inventory.
 Run ``python tools/generate_admit_report.py`` from the repository root to
 regenerate ``ADMIT_REPORT.txt`` and review the current trust perimeter.
-=======
+
 Admitted occurrences (file:line):
 ./sandboxes/AbstractPartitionCHSH.v:232:Admitted.
 ./sandboxes/AbstractPartitionCHSH.v:324:Admitted.
@@ -35,5 +34,4 @@
 
 Summary:
   Admitted count: 3
-  Axiom declarations: 23
->>>>>>> 9f75a18e
+  Axiom declarations: 23